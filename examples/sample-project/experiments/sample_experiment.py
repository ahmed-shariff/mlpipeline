import math
import itertools

import os
from inspect import getsourcefile

import sys
print(sys.path)

from mlpipeline.utils import add_script_dir_to_PATH
from mlpipeline.utils import ExecutionModeKeys
from mlpipeline.utils import Versions
from mlpipeline.utils import MetricContainer
from mlpipeline.base import ExperimentABC
from mlpipeline.base import DataLoaderABC

class An_ML_Model():
    def __init__(self, hyperparameter="default value"):
        self.hyperparameter = hyperparameter

    def train(self):
        return "Trained using {}".format(self.hyperparameter)

class TestingDataLoader(DataLoaderABC):
    def __init__(self):
        self.log("creating dataloader")

    def get_train_sample_count(self):
        return 1000

    def get_test_sample_count(self):
        return 1000

    def get_train_input(self, **kargs):
        return lambda:"got input form train input function"

    def get_test_input(self):
        return lambda:"got input form test input function"
  
  
class TestingExperiment(ExperimentABC):
    def __init__(self, versions, **args):
        super().__init__(versions, **args)
<<<<<<< HEAD
        self.model = An_ML_Model()
    
=======

    def setup_model(self, version):
        self.model = An_ML_Model()
        self.model.hyperparameter = version["hyperparameter"]
        
>>>>>>> 65ad3c0c
    def pre_execution_hook(self, version, experiment_dir, exec_mode=ExecutionModeKeys.TEST):
        self.log("Pre execution")
        self.log("Version spec: {}".format(version))
        
    def get_trained_step_count(self):
        return 10

    def train_loop(self, input_fn, steps, version):
        metric_container = MetricContainer(metrics =  ['1', 'b', 'c'], track_average_epoc_count = 5)
        metric_container = MetricContainer(metrics = [{'metrics': ['a', 'b', 'c']}, {'metrics': ['2', 'd', 'e'], 'track_average_epoc_count': 10}], track_average_epoc_count = 5)
        self.log("steps: {}".format(steps))
        self.log("calling input fn")
        input_fn()
        for epoc in range(3):
            for idx in range(6):
                metric_container.a.update(idx)
                metric_container.b.update(idx*2)
                self.log("Epoc: {}   step: {}".format(epoc, idx))
                self.log("a {}".format(metric_container.a.avg()))
                self.log("b {}".format(metric_container.b.avg()))
                
                if idx%3 == 0:
                    metric_container.reset()
            metric_container.log_metrics(['a', '2'])
            metric_container.reset_epoc()
        metric_container.log_metrics()
        self.log("trained: {}".format(self.model.train()))
        self.copy_related_files("experiments/exports")

    def evaluate_loop(self, input_fn, steps, version):
        self.log("steps: {}".format(steps))
        self.log("calling input fn")
        input_fn()
        metrics = MetricContainer(['a', 'b'])
        metrics.a.update(10,1)
        metrics.b.update(2,1)
        return metrics

    def export_model(self, version):
        self.log("YAY! Exported!")

dl = TestingDataLoader()
v = Versions(dl, 1, 10,learning_rate = 0.01)
v.add_version("version1", hyperparameter = "a hyperparameter")
v.add_version("version2", custom_paramters = {"hyperparameter": None})
EXPERIMENT = TestingExperiment(versions = v)
<|MERGE_RESOLUTION|>--- conflicted
+++ resolved
@@ -1,99 +1,94 @@
-import math
-import itertools
-
-import os
-from inspect import getsourcefile
-
-import sys
-print(sys.path)
-
-from mlpipeline.utils import add_script_dir_to_PATH
-from mlpipeline.utils import ExecutionModeKeys
-from mlpipeline.utils import Versions
-from mlpipeline.utils import MetricContainer
-from mlpipeline.base import ExperimentABC
-from mlpipeline.base import DataLoaderABC
-
-class An_ML_Model():
-    def __init__(self, hyperparameter="default value"):
-        self.hyperparameter = hyperparameter
-
-    def train(self):
-        return "Trained using {}".format(self.hyperparameter)
-
-class TestingDataLoader(DataLoaderABC):
-    def __init__(self):
-        self.log("creating dataloader")
-
-    def get_train_sample_count(self):
-        return 1000
-
-    def get_test_sample_count(self):
-        return 1000
-
-    def get_train_input(self, **kargs):
-        return lambda:"got input form train input function"
-
-    def get_test_input(self):
-        return lambda:"got input form test input function"
-  
-  
-class TestingExperiment(ExperimentABC):
-    def __init__(self, versions, **args):
-        super().__init__(versions, **args)
-<<<<<<< HEAD
-        self.model = An_ML_Model()
-    
-=======
-
-    def setup_model(self, version):
-        self.model = An_ML_Model()
-        self.model.hyperparameter = version["hyperparameter"]
-        
->>>>>>> 65ad3c0c
-    def pre_execution_hook(self, version, experiment_dir, exec_mode=ExecutionModeKeys.TEST):
-        self.log("Pre execution")
-        self.log("Version spec: {}".format(version))
-        
-    def get_trained_step_count(self):
-        return 10
-
-    def train_loop(self, input_fn, steps, version):
-        metric_container = MetricContainer(metrics =  ['1', 'b', 'c'], track_average_epoc_count = 5)
-        metric_container = MetricContainer(metrics = [{'metrics': ['a', 'b', 'c']}, {'metrics': ['2', 'd', 'e'], 'track_average_epoc_count': 10}], track_average_epoc_count = 5)
-        self.log("steps: {}".format(steps))
-        self.log("calling input fn")
-        input_fn()
-        for epoc in range(3):
-            for idx in range(6):
-                metric_container.a.update(idx)
-                metric_container.b.update(idx*2)
-                self.log("Epoc: {}   step: {}".format(epoc, idx))
-                self.log("a {}".format(metric_container.a.avg()))
-                self.log("b {}".format(metric_container.b.avg()))
-                
-                if idx%3 == 0:
-                    metric_container.reset()
-            metric_container.log_metrics(['a', '2'])
-            metric_container.reset_epoc()
-        metric_container.log_metrics()
-        self.log("trained: {}".format(self.model.train()))
-        self.copy_related_files("experiments/exports")
-
-    def evaluate_loop(self, input_fn, steps, version):
-        self.log("steps: {}".format(steps))
-        self.log("calling input fn")
-        input_fn()
-        metrics = MetricContainer(['a', 'b'])
-        metrics.a.update(10,1)
-        metrics.b.update(2,1)
-        return metrics
-
-    def export_model(self, version):
-        self.log("YAY! Exported!")
-
-dl = TestingDataLoader()
-v = Versions(dl, 1, 10,learning_rate = 0.01)
-v.add_version("version1", hyperparameter = "a hyperparameter")
-v.add_version("version2", custom_paramters = {"hyperparameter": None})
-EXPERIMENT = TestingExperiment(versions = v)
+import math
+import itertools
+
+import os
+from inspect import getsourcefile
+
+import sys
+print(sys.path)
+
+from mlpipeline.utils import add_script_dir_to_PATH
+from mlpipeline.utils import ExecutionModeKeys
+from mlpipeline.utils import Versions
+from mlpipeline.utils import MetricContainer
+from mlpipeline.base import ExperimentABC
+from mlpipeline.base import DataLoaderABC
+
+class An_ML_Model():
+    def __init__(self, hyperparameter="default value"):
+        self.hyperparameter = hyperparameter
+
+    def train(self):
+        return "Trained using {}".format(self.hyperparameter)
+
+class TestingDataLoader(DataLoaderABC):
+    def __init__(self):
+        self.log("creating dataloader")
+
+    def get_train_sample_count(self):
+        return 1000
+
+    def get_test_sample_count(self):
+        return 1000
+
+    def get_train_input(self, **kargs):
+        return lambda:"got input form train input function"
+
+    def get_test_input(self):
+        return lambda:"got input form test input function"
+  
+  
+class TestingExperiment(ExperimentABC):
+    def __init__(self, versions, **args):
+        super().__init__(versions, **args)
+
+    def setup_model(self, version):
+        self.model = An_ML_Model()
+        self.model.hyperparameter = version["hyperparameter"]
+        
+    def pre_execution_hook(self, version, experiment_dir, exec_mode=ExecutionModeKeys.TEST):
+        self.log("Pre execution")
+        self.log("Version spec: {}".format(version))
+        
+    def get_trained_step_count(self):
+        return 10
+
+    def train_loop(self, input_fn, steps, version):
+        metric_container = MetricContainer(metrics =  ['1', 'b', 'c'], track_average_epoc_count = 5)
+        metric_container = MetricContainer(metrics = [{'metrics': ['a', 'b', 'c']}, {'metrics': ['2', 'd', 'e'], 'track_average_epoc_count': 10}], track_average_epoc_count = 5)
+        self.log("steps: {}".format(steps))
+        self.log("calling input fn")
+        input_fn()
+        for epoc in range(3):
+            for idx in range(6):
+                metric_container.a.update(idx)
+                metric_container.b.update(idx*2)
+                self.log("Epoc: {}   step: {}".format(epoc, idx))
+                self.log("a {}".format(metric_container.a.avg()))
+                self.log("b {}".format(metric_container.b.avg()))
+                
+                if idx%3 == 0:
+                    metric_container.reset()
+            metric_container.log_metrics(['a', '2'])
+            metric_container.reset_epoc()
+        metric_container.log_metrics()
+        self.log("trained: {}".format(self.model.train()))
+        self.copy_related_files("experiments/exports")
+
+    def evaluate_loop(self, input_fn, steps, version):
+        self.log("steps: {}".format(steps))
+        self.log("calling input fn")
+        input_fn()
+        metrics = MetricContainer(['a', 'b'])
+        metrics.a.update(10,1)
+        metrics.b.update(2,1)
+        return metrics
+
+    def export_model(self, version):
+        self.log("YAY! Exported!")
+
+dl = TestingDataLoader()
+v = Versions(dl, 1, 10,learning_rate = 0.01)
+v.add_version("version1", hyperparameter = "a hyperparameter")
+v.add_version("version2", custom_paramters = {"hyperparameter": None})
+EXPERIMENT = TestingExperiment(versions = v)